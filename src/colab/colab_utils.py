--- conflicted
+++ resolved
@@ -48,17 +48,10 @@
     script = [script]
     arguments = [arguments]
 
-<<<<<<< HEAD
-  if sleep == None and len(script) > 1:
-    sleep = [0] * (len(script) - 1)
-  elif len(script) == 1:
-    sleep == None
-=======
   if sleep is None and len(script) > 1:
     sleep = [0] * (len(script) - 1)
   elif len(script) == 1:
     sleep = None
->>>>>>> 3188f07d
 
   flags_str = [
       ' '.join(f"--{f}='{v}'"
@@ -66,11 +59,7 @@
       for argument in arguments
   ]
   commands = '; '.join([
-<<<<<<< HEAD
-      f'set -e', f'source {dir_args["python_env"]}',
-=======
       'set -e', f'source {dir_args["python_env"]}',
->>>>>>> 3188f07d
       f'export GOOGLE_APPLICATION_CREDENTIALS={dir_args["path_cred"]}',
       f'python {dir_args["path_skai"]}/src/{script[0]} {flags_str[0]}'
   ])
